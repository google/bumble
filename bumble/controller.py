# Copyright 2021-2022 Google LLC
#
# Licensed under the Apache License, Version 2.0 (the "License");
# you may not use this file except in compliance with the License.
# You may obtain a copy of the License at
#
#      https://www.apache.org/licenses/LICENSE-2.0
#
# Unless required by applicable law or agreed to in writing, software
# distributed under the License is distributed on an "AS IS" BASIS,
# WITHOUT WARRANTIES OR CONDITIONS OF ANY KIND, either express or implied.
# See the License for the specific language governing permissions and
# limitations under the License.

# -----------------------------------------------------------------------------
# Imports
# -----------------------------------------------------------------------------
from __future__ import annotations

import asyncio
import dataclasses
import itertools
import logging
import random
import struct
from typing import TYPE_CHECKING, Any, Optional, Union

from bumble import hci
from bumble.colors import color
from bumble.core import PhysicalTransport
from bumble.hci import (
    HCI_ACL_DATA_PACKET,
    HCI_COMMAND_DISALLOWED_ERROR,
    HCI_COMMAND_PACKET,
    HCI_COMMAND_STATUS_PENDING,
    HCI_CONTROLLER_BUSY_ERROR,
    HCI_EVENT_PACKET,
    HCI_INVALID_HCI_COMMAND_PARAMETERS_ERROR,
    HCI_LE_1M_PHY,
    HCI_REMOTE_USER_TERMINATED_CONNECTION_ERROR,
    HCI_SUCCESS,
    HCI_UNKNOWN_CONNECTION_IDENTIFIER_ERROR,
    HCI_UNKNOWN_HCI_COMMAND_ERROR,
    HCI_VERSION_BLUETOOTH_CORE_5_0,
    Address,
    HCI_AclDataPacket,
    HCI_AclDataPacketAssembler,
    HCI_Command_Complete_Event,
    HCI_Command_Status_Event,
    HCI_Connection_Complete_Event,
    HCI_Connection_Request_Event,
    HCI_Disconnection_Complete_Event,
    HCI_Encryption_Change_Event,
    HCI_LE_Advertising_Report_Event,
    HCI_LE_CIS_Established_Event,
    HCI_LE_CIS_Request_Event,
    HCI_LE_Connection_Complete_Event,
    HCI_LE_Read_Remote_Features_Complete_Event,
    HCI_Number_Of_Completed_Packets_Event,
    HCI_Packet,
    HCI_Role_Change_Event,
    HCI_Synchronous_Connection_Complete_Event,
    Role,
)

if TYPE_CHECKING:
    from bumble.link import LocalLink
    from bumble.transport.common import TransportSink

# -----------------------------------------------------------------------------
# Logging
# -----------------------------------------------------------------------------
logger = logging.getLogger(__name__)


# -----------------------------------------------------------------------------
# Utils
# -----------------------------------------------------------------------------
class DataObject:
    pass


# -----------------------------------------------------------------------------
@dataclasses.dataclass
class CisLink:
    handle: int
    cis_id: int
    cig_id: int
    acl_connection: Optional[Connection] = None
    data_paths: set[int] = dataclasses.field(default_factory=set)


# -----------------------------------------------------------------------------
@dataclasses.dataclass
class Connection:
    controller: Controller
    handle: int
    role: Role
    peer_address: Address
    link: Any
    transport: int
    link_type: int

    def __post_init__(self) -> None:
        self.assembler = HCI_AclDataPacketAssembler(self.on_acl_pdu)

    def on_hci_acl_data_packet(self, packet: hci.HCI_AclDataPacket) -> None:
        self.assembler.feed_packet(packet)
        self.controller.send_hci_packet(
            HCI_Number_Of_Completed_Packets_Event(
                connection_handles=[self.handle], num_completed_packets=[1]
            )
        )

    def on_acl_pdu(self, pdu: bytes) -> None:
        if self.link:
            self.link.send_acl_data(
                self.controller, self.peer_address, self.transport, pdu
            )


# -----------------------------------------------------------------------------
class Controller:
    def __init__(
        self,
        name: str,
        host_source=None,
        host_sink: Optional[TransportSink] = None,
        link: Optional[LocalLink] = None,
        public_address: Optional[Union[bytes, str, Address]] = None,
    ) -> None:
        self.name = name
        self.hci_sink: Optional[TransportSink] = None
        self.link = link

        self.central_connections: dict[Address, Connection] = (
            {}
        )  # Connections where this controller is the central
        self.peripheral_connections: dict[Address, Connection] = (
            {}
        )  # Connections where this controller is the peripheral
        self.classic_connections: dict[Address, Connection] = (
            {}
        )  # Connections in BR/EDR
        self.central_cis_links: dict[int, CisLink] = {}  # CIS links by handle
        self.peripheral_cis_links: dict[int, CisLink] = {}  # CIS links by handle

        self.hci_version = HCI_VERSION_BLUETOOTH_CORE_5_0
        self.hci_revision = 0
        self.lmp_version = HCI_VERSION_BLUETOOTH_CORE_5_0
        self.lmp_subversion = 0
        self.lmp_features = bytes.fromhex(
            '0000000060000000'
        )  # BR/EDR Not Supported, LE Supported (Controller)
        self.manufacturer_name = 0xFFFF
        self.acl_data_packet_length = 27
        self.total_num_acl_data_packets = 64
        self.le_acl_data_packet_length = 27
        self.total_num_le_acl_data_packets = 64
        self.iso_data_packet_length = 960
        self.total_num_iso_data_packets = 64
        self.event_mask = b'\x00'
        self.event_mask_page_2 = b'\x00'
        self.supported_commands = bytes.fromhex(
            '2000800000c000000000e4000000a822000000000000040000f7ffff7f000000'
            '30f0f9ff01008004002000000000000000000000000000000000000000000000'
        )
        self.le_event_mask = b'\x00'
        self.advertising_parameters = None
        self.le_features = bytes.fromhex('ff49010000000000')
        self.le_states = bytes.fromhex('ffff3fffff030000')
        self.advertising_channel_tx_power = 0
        self.filter_accept_list_size = 8
        self.filter_duplicates = False
        self.resolving_list_size = 8
        self.supported_max_tx_octets = 27
        self.supported_max_tx_time = 10000  # microseconds
        self.supported_max_rx_octets = 27
        self.supported_max_rx_time = 10000  # microseconds
        self.suggested_max_tx_octets = 27
        self.suggested_max_tx_time = 0x0148  # microseconds
        self.default_phy = {
            'all_phys': 0,
            'tx_phys': 0,
            'rx_phys': 0,
        }
        self.le_scan_type = 0
        self.le_scan_interval = 0x10
        self.le_scan_window = 0x10
        self.le_scan_enable = 0
        self.le_scan_own_address_type = Address.RANDOM_DEVICE_ADDRESS
        self.le_scanning_filter_policy = 0
        self.le_scan_response_data = None
        self.le_address_resolution = False
        self.le_rpa_timeout = 0
        self.sync_flow_control = False
        self.local_name = 'Bumble'

        self.advertising_interval = 2000  # Fixed for now
        self.advertising_data: Optional[bytes] = None
        self.advertising_timer_handle: Optional[asyncio.Handle] = None

        self._random_address = Address('00:00:00:00:00:00')
        if isinstance(public_address, Address):
            self._public_address = public_address
        elif public_address is not None:
            self._public_address = Address(
                public_address, Address.PUBLIC_DEVICE_ADDRESS
            )
        else:
            self._public_address = Address('00:00:00:00:00:00')

        # Set the source and sink interfaces
        if host_source:
            host_source.set_packet_sink(self)
        self.host = host_sink

        # Add this controller to the link if specified
        if link:
            link.add_controller(self)

        self.terminated: asyncio.Future[Any] = (
            asyncio.get_running_loop().create_future()
        )

    @property
    def host(self) -> Optional[TransportSink]:
        return self.hci_sink

    @host.setter
    def host(self, host: Optional[TransportSink]) -> None:
        '''
        Sets the host (sink) for this controller, and set this controller as the
        controller (sink) for the host
        '''
        self.set_packet_sink(host)

    def set_packet_sink(self, sink: Optional[TransportSink]) -> None:
        '''
        Method from the Packet Source interface
        '''
        self.hci_sink = sink

    @property
    def public_address(self) -> Address:
        return self._public_address

    @public_address.setter
    def public_address(self, address: Union[Address, str]) -> None:
        if isinstance(address, str):
            address = Address(address)
        self._public_address = address

    @property
    def random_address(self) -> Address:
        return self._random_address

    @random_address.setter
    def random_address(self, address: Union[Address, str]) -> None:
        if isinstance(address, str):
            address = Address(address)
        self._random_address = address
        logger.debug(f'new random address: {address}')

        if self.link:
            self.link.on_address_changed(self)

    # Packet Sink protocol (packets coming from the host via HCI)
    def on_packet(self, packet: bytes) -> None:
        self.on_hci_packet(HCI_Packet.from_bytes(packet))

    def on_hci_packet(self, packet: HCI_Packet) -> None:
        logger.debug(
            f'{color("<<<", "blue")} [{self.name}] '
            f'{color("HOST -> CONTROLLER", "blue")}: {packet}'
        )

        # If the packet is a command, invoke the handler for this packet
        if isinstance(packet, hci.HCI_Command):
            self.on_hci_command_packet(packet)
        elif isinstance(packet, hci.HCI_AclDataPacket):
            self.on_hci_acl_data_packet(packet)
        elif isinstance(packet, hci.HCI_Event):
            self.on_hci_event_packet(packet)
        else:
            logger.warning(f'!!! unknown packet type {packet.hci_packet_type}')

    def on_hci_command_packet(self, command: hci.HCI_Command) -> None:
        handler_name = f'on_{command.name.lower()}'
        handler = getattr(self, handler_name, self.on_hci_command)
        result: Optional[bytes] = handler(command)
        if isinstance(result, bytes):
            self.send_hci_packet(
                HCI_Command_Complete_Event(
                    num_hci_command_packets=1,
                    command_opcode=command.op_code,
                    return_parameters=result,
                )
            )

    def on_hci_event_packet(self, _event: HCI_Packet) -> None:
        logger.warning('!!! unexpected event packet')

    def on_hci_acl_data_packet(self, packet: hci.HCI_AclDataPacket) -> None:
        # Look for the connection to which this data belongs
        connection = self.find_connection_by_handle(packet.connection_handle)
        if connection is None:
            logger.warning(
                f'!!! no connection for handle 0x{packet.connection_handle:04X}'
            )
            return

        # Pass the packet to the connection
        connection.on_hci_acl_data_packet(packet)

    def send_hci_packet(self, packet: HCI_Packet) -> None:
        logger.debug(
            f'{color(">>>", "green")} [{self.name}] '
            f'{color("CONTROLLER -> HOST", "green")}: {packet}'
        )
        if self.host:
            self.host.on_packet(bytes(packet))

    # This method allows the controller to emulate the same API as a transport source
    async def wait_for_termination(self) -> None:
        await self.terminated

    ############################################################
    # Link connections
    ############################################################
    def allocate_connection_handle(self) -> int:
        handle = 0
        max_handle = 0
        for connection in itertools.chain(
            self.central_connections.values(),
            self.peripheral_connections.values(),
            self.classic_connections.values(),
        ):
            max_handle = max(max_handle, connection.handle)
            if connection.handle == handle:
                # Already used, continue searching after the current max
                handle = max_handle + 1
        for cis_handle in itertools.chain(
            self.central_cis_links.keys(), self.peripheral_cis_links.keys()
        ):
            max_handle = max(max_handle, cis_handle)
            if cis_handle == handle:
                # Already used, continue searching after the current max
                handle = max_handle + 1
        return handle

    def find_le_connection_by_address(self, address: Address) -> Optional[Connection]:
        return self.central_connections.get(address) or self.peripheral_connections.get(
            address
        )

    def find_classic_connection_by_address(
        self, address: Address
    ) -> Optional[Connection]:
        return self.classic_connections.get(address)

    def find_connection_by_handle(self, handle: int) -> Optional[Connection]:
        for connection in itertools.chain(
            self.central_connections.values(),
            self.peripheral_connections.values(),
            self.classic_connections.values(),
        ):
            if connection.handle == handle:
                return connection
        return None

    def find_central_connection_by_handle(self, handle: int) -> Optional[Connection]:
        for connection in self.central_connections.values():
            if connection.handle == handle:
                return connection
        return None

    def find_peripheral_connection_by_handle(self, handle: int) -> Optional[Connection]:
        for connection in self.peripheral_connections.values():
            if connection.handle == handle:
                return connection
        return None

    def find_classic_connection_by_handle(self, handle: int) -> Optional[Connection]:
        for connection in self.classic_connections.values():
            if connection.handle == handle:
                return connection
        return None

    def find_iso_link_by_handle(self, handle: int) -> Optional[CisLink]:
        return self.central_cis_links.get(handle) or self.peripheral_cis_links.get(
            handle
        )

    def on_link_central_connected(self, central_address: Address) -> None:
        '''
        Called when an incoming connection occurs from a central on the link
        '''

        # Allocate (or reuse) a connection handle
        peer_address = central_address
        peer_address_type = central_address.address_type
        connection = self.peripheral_connections.get(peer_address)
        if connection is None:
            connection_handle = self.allocate_connection_handle()
            connection = Connection(
                controller=self,
                handle=connection_handle,
                role=Role.PERIPHERAL,
                peer_address=peer_address,
                link=self.link,
                transport=PhysicalTransport.LE,
                link_type=HCI_Connection_Complete_Event.LinkType.ACL,
            )
            self.peripheral_connections[peer_address] = connection
            logger.debug(f'New PERIPHERAL connection handle: 0x{connection_handle:04X}')

        # Then say that the connection has completed
        self.send_hci_packet(
            HCI_LE_Connection_Complete_Event(
                status=HCI_SUCCESS,
                connection_handle=connection.handle,
                role=connection.role,
                peer_address_type=peer_address_type,
                peer_address=peer_address,
                connection_interval=10,  # FIXME
                peripheral_latency=0,  # FIXME
                supervision_timeout=10,  # FIXME
                central_clock_accuracy=7,  # FIXME
            )
        )

    def on_link_disconnected(self, peer_address: Address, reason: int) -> None:
        '''
        Called when an active disconnection occurs from a peer
        '''

        # Send a disconnection complete event
        if connection := self.peripheral_connections.get(peer_address):
            self.send_hci_packet(
                HCI_Disconnection_Complete_Event(
                    status=HCI_SUCCESS,
                    connection_handle=connection.handle,
                    reason=reason,
                )
            )

            # Remove the connection
            del self.peripheral_connections[peer_address]
        elif connection := self.central_connections.get(peer_address):
            self.send_hci_packet(
                HCI_Disconnection_Complete_Event(
                    status=HCI_SUCCESS,
                    connection_handle=connection.handle,
                    reason=reason,
                )
            )

            # Remove the connection
            del self.central_connections[peer_address]
        else:
            logger.warning(f'!!! No peripheral connection found for {peer_address}')

    def on_link_peripheral_connection_complete(
        self,
        le_create_connection_command: hci.HCI_LE_Create_Connection_Command,
        status: int,
    ) -> None:
        '''
        Called by the link when a connection has been made or has failed to be made
        '''

        if status == HCI_SUCCESS:
            # Allocate (or reuse) a connection handle
            peer_address = le_create_connection_command.peer_address
            connection = self.central_connections.get(peer_address)
            if connection is None:
                connection_handle = self.allocate_connection_handle()
                connection = Connection(
                    controller=self,
                    handle=connection_handle,
                    role=Role.CENTRAL,
                    peer_address=peer_address,
                    link=self.link,
                    transport=PhysicalTransport.LE,
                    link_type=HCI_Connection_Complete_Event.LinkType.ACL,
                )
                self.central_connections[peer_address] = connection
                logger.debug(
                    f'New CENTRAL connection handle: 0x{connection_handle:04X}'
                )
            else:
                connection = None

        # Say that the connection has completed
        self.send_hci_packet(
            # pylint: disable=line-too-long
            HCI_LE_Connection_Complete_Event(
                status=status,
                connection_handle=connection.handle if connection else 0,
                role=Role.CENTRAL,
                peer_address_type=le_create_connection_command.peer_address_type,
                peer_address=le_create_connection_command.peer_address,
                connection_interval=le_create_connection_command.connection_interval_min,
                peripheral_latency=le_create_connection_command.max_latency,
                supervision_timeout=le_create_connection_command.supervision_timeout,
                central_clock_accuracy=0,
            )
        )

    def on_link_disconnection_complete(
        self, disconnection_command: hci.HCI_Disconnect_Command, status: int
    ) -> None:
        '''
        Called when a disconnection has been completed
        '''

        # Send a disconnection complete event
        self.send_hci_packet(
            HCI_Disconnection_Complete_Event(
                status=status,
                connection_handle=disconnection_command.connection_handle,
                reason=disconnection_command.reason,
            )
        )

        # Remove the connection
        if connection := self.find_central_connection_by_handle(
            disconnection_command.connection_handle
        ):
            logger.debug(f'CENTRAL Connection removed: {connection}')
            del self.central_connections[connection.peer_address]
        elif connection := self.find_peripheral_connection_by_handle(
            disconnection_command.connection_handle
        ):
            logger.debug(f'PERIPHERAL Connection removed: {connection}')
            del self.peripheral_connections[connection.peer_address]

    def on_link_encrypted(
        self, peer_address: Address, _rand: int, _ediv: int, _ltk: bytes
    ) -> None:
        # For now, just setup the encryption without asking the host
        if connection := self.find_le_connection_by_address(peer_address):
            self.send_hci_packet(
                HCI_Encryption_Change_Event(
                    status=0, connection_handle=connection.handle, encryption_enabled=1
                )
            )

    def on_link_acl_data(
        self, sender_address: Address, transport: PhysicalTransport, data: bytes
    ) -> None:
        # Look for the connection to which this data belongs
        if transport == PhysicalTransport.LE:
            connection = self.find_le_connection_by_address(sender_address)
        else:
            connection = self.find_classic_connection_by_address(sender_address)
        if connection is None:
            logger.warning(f'!!! no connection for {sender_address}')
            return

        # Send the data to the host
        # TODO: should fragment
        acl_packet = HCI_AclDataPacket(connection.handle, 2, 0, len(data), data)
        self.send_hci_packet(acl_packet)

    def on_link_advertising_data(self, sender_address: Address, data: bytes) -> None:
        # Ignore if we're not scanning
        if self.le_scan_enable == 0:
            return

        # Send a scan report
        report = HCI_LE_Advertising_Report_Event.Report(
            event_type=HCI_LE_Advertising_Report_Event.EventType.ADV_IND,
            address_type=sender_address.address_type,
            address=sender_address,
            data=data,
            rssi=-50,
        )
        self.send_hci_packet(HCI_LE_Advertising_Report_Event([report]))

        # Simulate a scan response
        report = HCI_LE_Advertising_Report_Event.Report(
            event_type=HCI_LE_Advertising_Report_Event.EventType.SCAN_RSP,
            address_type=sender_address.address_type,
            address=sender_address,
            data=data,
            rssi=-50,
        )
        self.send_hci_packet(HCI_LE_Advertising_Report_Event([report]))

    def on_link_cis_request(
        self, central_address: Address, cig_id: int, cis_id: int
    ) -> None:
        '''
        Called when an incoming CIS request occurs from a central on the link
        '''

        connection = self.peripheral_connections.get(central_address)
        assert connection

        pending_cis_link = CisLink(
            handle=self.allocate_connection_handle(),
            cis_id=cis_id,
            cig_id=cig_id,
            acl_connection=connection,
        )
        self.peripheral_cis_links[pending_cis_link.handle] = pending_cis_link

        self.send_hci_packet(
            HCI_LE_CIS_Request_Event(
                acl_connection_handle=connection.handle,
                cis_connection_handle=pending_cis_link.handle,
                cig_id=cig_id,
                cis_id=cis_id,
            )
        )

    def on_link_cis_established(self, cig_id: int, cis_id: int) -> None:
        '''
        Called when an incoming CIS established.
        '''

        cis_link = next(
            cis_link
            for cis_link in itertools.chain(
                self.central_cis_links.values(), self.peripheral_cis_links.values()
            )
            if cis_link.cis_id == cis_id and cis_link.cig_id == cig_id
        )

        self.send_hci_packet(
            HCI_LE_CIS_Established_Event(
                status=HCI_SUCCESS,
                connection_handle=cis_link.handle,
                # CIS parameters are ignored.
                cig_sync_delay=0,
                cis_sync_delay=0,
                transport_latency_c_to_p=0,
                transport_latency_p_to_c=0,
                phy_c_to_p=1,
                phy_p_to_c=1,
                nse=0,
                bn_c_to_p=0,
                bn_p_to_c=0,
                ft_c_to_p=0,
                ft_p_to_c=0,
                max_pdu_c_to_p=0,
                max_pdu_p_to_c=0,
                iso_interval=0,
            )
        )

    def on_link_cis_disconnected(self, cig_id: int, cis_id: int) -> None:
        '''
        Called when a CIS disconnected.
        '''

        if cis_link := next(
            (
                cis_link
                for cis_link in self.peripheral_cis_links.values()
                if cis_link.cis_id == cis_id and cis_link.cig_id == cig_id
            ),
            None,
        ):
            # Remove peripheral CIS on disconnection.
            self.peripheral_cis_links.pop(cis_link.handle)
        elif cis_link := next(
            (
                cis_link
                for cis_link in self.central_cis_links.values()
                if cis_link.cis_id == cis_id and cis_link.cig_id == cig_id
            ),
            None,
        ):
            # Keep central CIS on disconnection. They should be removed by HCI_LE_Remove_CIG_Command.
            cis_link.acl_connection = None
        else:
            return

        self.send_hci_packet(
            HCI_Disconnection_Complete_Event(
                status=HCI_SUCCESS,
                connection_handle=cis_link.handle,
                reason=HCI_REMOTE_USER_TERMINATED_CONNECTION_ERROR,
            )
        )

    ############################################################
    # Classic link connections
    ############################################################

    def on_classic_connection_request(
        self, peer_address: Address, link_type: int
    ) -> None:
        self.send_hci_packet(
            HCI_Connection_Request_Event(
                bd_addr=peer_address,
                class_of_device=0,
                link_type=link_type,
            )
        )

    def on_classic_connection_complete(
        self, peer_address: Address, status: int
    ) -> None:
        if status == HCI_SUCCESS:
            # Allocate (or reuse) a connection handle
            peer_address = peer_address
            connection = self.classic_connections.get(peer_address)
            if connection is None:
                connection_handle = self.allocate_connection_handle()
                connection = Connection(
                    controller=self,
                    handle=connection_handle,
                    # Role doesn't matter in Classic because they are managed by HCI_Role_Change and HCI_Role_Discovery
                    role=Role.CENTRAL,
                    peer_address=peer_address,
                    link=self.link,
                    transport=PhysicalTransport.BR_EDR,
                    link_type=HCI_Connection_Complete_Event.LinkType.ACL,
                )
                self.classic_connections[peer_address] = connection
                logger.debug(
                    f'New CLASSIC connection handle: 0x{connection_handle:04X}'
                )
            else:
                connection_handle = connection.handle
            self.send_hci_packet(
                HCI_Connection_Complete_Event(
                    status=status,
                    connection_handle=connection_handle,
                    bd_addr=peer_address,
                    encryption_enabled=False,
                    link_type=HCI_Connection_Complete_Event.LinkType.ACL,
                )
            )
        else:
            connection = None
            self.send_hci_packet(
                HCI_Connection_Complete_Event(
                    status=status,
                    connection_handle=0,
                    bd_addr=peer_address,
                    encryption_enabled=False,
                    link_type=HCI_Connection_Complete_Event.LinkType.ACL,
                )
            )

    def on_classic_disconnected(self, peer_address: Address, reason: int) -> None:
        # Send a disconnection complete event
        if connection := self.classic_connections.get(peer_address):
            self.send_hci_packet(
                HCI_Disconnection_Complete_Event(
                    status=HCI_SUCCESS,
                    connection_handle=connection.handle,
                    reason=reason,
                )
            )

            # Remove the connection
            del self.classic_connections[peer_address]
        else:
            logger.warning(f'!!! No classic connection found for {peer_address}')

    def on_classic_role_change(self, peer_address: Address, new_role: int) -> None:
        self.send_hci_packet(
            HCI_Role_Change_Event(
                status=HCI_SUCCESS,
                bd_addr=peer_address,
                new_role=new_role,
            )
        )

    def on_classic_sco_connection_complete(
        self, peer_address: Address, status: int, link_type: int
    ) -> None:
        if status == HCI_SUCCESS:
            # Allocate (or reuse) a connection handle
            connection_handle = self.allocate_connection_handle()
            connection = Connection(
                controller=self,
                handle=connection_handle,
                # Role doesn't matter in SCO.
                role=Role.CENTRAL,
                peer_address=peer_address,
                link=self.link,
                transport=PhysicalTransport.BR_EDR,
                link_type=link_type,
            )
            self.classic_connections[peer_address] = connection
            logger.debug(f'New SCO connection handle: 0x{connection_handle:04X}')
        else:
            connection_handle = 0

        self.send_hci_packet(
            HCI_Synchronous_Connection_Complete_Event(
                status=status,
                connection_handle=connection_handle,
                bd_addr=peer_address,
                link_type=link_type,
                # TODO: Provide SCO connection parameters.
                transmission_interval=0,
                retransmission_window=0,
                rx_packet_length=0,
                tx_packet_length=0,
                air_mode=0,
            )
        )

    ############################################################
    # Advertising support
    ############################################################
    def on_advertising_timer_fired(self) -> None:
        self.send_advertising_data()
        self.advertising_timer_handle = asyncio.get_running_loop().call_later(
            self.advertising_interval / 1000.0, self.on_advertising_timer_fired
        )

    def start_advertising(self) -> None:
        # Stop any ongoing advertising before we start again
        self.stop_advertising()

        # Advertise now
        self.advertising_timer_handle = asyncio.get_running_loop().call_soon(
            self.on_advertising_timer_fired
        )

    def stop_advertising(self) -> None:
        if self.advertising_timer_handle is not None:
            self.advertising_timer_handle.cancel()
            self.advertising_timer_handle = None

    def send_advertising_data(self) -> None:
        if self.link and self.advertising_data:
            self.link.send_advertising_data(self.random_address, self.advertising_data)

    @property
    def is_advertising(self) -> bool:
        return self.advertising_timer_handle is not None

    ############################################################
    # HCI handlers
    ############################################################
    def on_hci_command(self, command: hci.HCI_Command) -> Optional[bytes]:
        logger.warning(color(f'--- Unsupported command {command}', 'red'))
        return bytes([HCI_UNKNOWN_HCI_COMMAND_ERROR])

    def on_hci_create_connection_command(
        self, command: hci.HCI_Create_Connection_Command
    ) -> Optional[bytes]:
        '''
        See Bluetooth spec Vol 4, Part E - 7.1.5 Create Connection command
        '''

        if self.link is None:
            return None
        logger.debug(f'Connection request to {command.bd_addr}')

        # Check that we don't already have a pending connection
        if self.link.get_pending_connection():
            self.send_hci_packet(
                HCI_Command_Status_Event(
                    status=HCI_CONTROLLER_BUSY_ERROR,
                    num_hci_command_packets=1,
                    command_opcode=command.op_code,
                )
            )
            return None

        self.link.classic_connect(self, command.bd_addr)

        # Say that the connection is pending
        self.send_hci_packet(
            HCI_Command_Status_Event(
                status=HCI_COMMAND_STATUS_PENDING,
                num_hci_command_packets=1,
                command_opcode=command.op_code,
            )
        )
        return None

    def on_hci_disconnect_command(
        self, command: hci.HCI_Disconnect_Command
    ) -> Optional[bytes]:
        '''
        See Bluetooth spec Vol 4, Part E - 7.1.6 Disconnect Command
        '''
        # First, say that the disconnection is pending
        self.send_hci_packet(
            HCI_Command_Status_Event(
                status=HCI_COMMAND_STATUS_PENDING,
                num_hci_command_packets=1,
                command_opcode=command.op_code,
            )
        )

        # Notify the link of the disconnection
        handle = command.connection_handle
        if connection := self.find_central_connection_by_handle(handle):
            if self.link:
                self.link.disconnect(
                    self.random_address, connection.peer_address, command
                )
            else:
                # Remove the connection
                del self.central_connections[connection.peer_address]
        elif connection := self.find_peripheral_connection_by_handle(handle):
            if self.link:
                self.link.disconnect(
                    self.random_address, connection.peer_address, command
                )
            else:
                # Remove the connection
                del self.peripheral_connections[connection.peer_address]
        elif connection := self.find_classic_connection_by_handle(handle):
            if self.link:
                self.link.classic_disconnect(
                    self,
                    connection.peer_address,
                    HCI_REMOTE_USER_TERMINATED_CONNECTION_ERROR,
                )
            else:
                # Remove the connection
                del self.classic_connections[connection.peer_address]
        elif cis_link := (
            self.central_cis_links.get(handle) or self.peripheral_cis_links.get(handle)
        ):
            if self.link and cis_link.acl_connection:
                self.link.disconnect_cis(
                    initiator_controller=self,
                    peer_address=cis_link.acl_connection.peer_address,
                    cig_id=cis_link.cig_id,
                    cis_id=cis_link.cis_id,
                )
            # Spec requires handle to be kept after disconnection.

        return None

    def on_hci_accept_connection_request_command(
        self, command: hci.HCI_Accept_Connection_Request_Command
    ) -> Optional[bytes]:
        '''
        See Bluetooth spec Vol 4, Part E - 7.1.8 Accept Connection Request command
        '''

        if self.link is None:
            return None
        self.send_hci_packet(
            HCI_Command_Status_Event(
                status=HCI_SUCCESS,
                num_hci_command_packets=1,
                command_opcode=command.op_code,
            )
        )
        self.link.classic_accept_connection(self, command.bd_addr, command.role)
        return None

    def on_hci_enhanced_setup_synchronous_connection_command(
        self, command: hci.HCI_Enhanced_Setup_Synchronous_Connection_Command
    ) -> Optional[bytes]:
        '''
        See Bluetooth spec Vol 4, Part E - 7.1.45 Enhanced Setup Synchronous Connection command
        '''

        if self.link is None:
            return None

        if not (
            connection := self.find_classic_connection_by_handle(
                command.connection_handle
            )
        ):
            self.send_hci_packet(
                HCI_Command_Status_Event(
                    status=HCI_UNKNOWN_CONNECTION_IDENTIFIER_ERROR,
                    num_hci_command_packets=1,
                    command_opcode=command.op_code,
                )
            )
            return None

        self.send_hci_packet(
            HCI_Command_Status_Event(
                status=HCI_SUCCESS,
                num_hci_command_packets=1,
                command_opcode=command.op_code,
            )
        )
        self.link.classic_sco_connect(
            self, connection.peer_address, HCI_Connection_Complete_Event.LinkType.ESCO
        )
        return None

    def on_hci_enhanced_accept_synchronous_connection_request_command(
        self, command: hci.HCI_Enhanced_Accept_Synchronous_Connection_Request_Command
    ) -> Optional[bytes]:
        '''
        See Bluetooth spec Vol 4, Part E - 7.1.46 Enhanced Accept Synchronous Connection Request command
        '''

        if self.link is None:
            return None

        if not (connection := self.find_classic_connection_by_address(command.bd_addr)):
            self.send_hci_packet(
                HCI_Command_Status_Event(
                    status=HCI_UNKNOWN_CONNECTION_IDENTIFIER_ERROR,
                    num_hci_command_packets=1,
                    command_opcode=command.op_code,
                )
            )
            return None

        self.send_hci_packet(
            HCI_Command_Status_Event(
                status=HCI_SUCCESS,
                num_hci_command_packets=1,
                command_opcode=command.op_code,
            )
        )
        self.link.classic_accept_sco_connection(
            self, connection.peer_address, HCI_Connection_Complete_Event.LinkType.ESCO
        )
        return None

    def on_hci_sniff_mode_command(
        self, command: hci.HCI_Sniff_Mode_Command
    ) -> Optional[bytes]:
        '''
        See Bluetooth spec Vol 4, Part E - 7.2.2 Sniff Mode command
        '''
        if self.link is None:
            self.send_hci_packet(
                hci.HCI_Command_Status_Event(
                    status=hci.HCI_UNKNOWN_CONNECTION_IDENTIFIER_ERROR,
                    num_hci_command_packets=1,
                    command_opcode=command.op_code,
                )
            )
            return None

        self.send_hci_packet(
            hci.HCI_Command_Status_Event(
                status=HCI_SUCCESS,
                num_hci_command_packets=1,
                command_opcode=command.op_code,
            )
        )
        self.send_hci_packet(
            hci.HCI_Mode_Change_Event(
                status=HCI_SUCCESS,
                connection_handle=command.connection_handle,
                current_mode=hci.HCI_Mode_Change_Event.Mode.SNIFF,
                interval=2,
            )
        )
        return None

    def on_hci_exit_sniff_mode_command(
        self, command: hci.HCI_Exit_Sniff_Mode_Command
    ) -> Optional[bytes]:
        '''
        See Bluetooth spec Vol 4, Part E - 7.2.3 Exit Sniff Mode command
        '''

        if self.link is None:
            self.send_hci_packet(
                hci.HCI_Command_Status_Event(
                    status=hci.HCI_UNKNOWN_CONNECTION_IDENTIFIER_ERROR,
                    num_hci_command_packets=1,
                    command_opcode=command.op_code,
                )
            )
            return None

        self.send_hci_packet(
            hci.HCI_Command_Status_Event(
                status=HCI_SUCCESS,
                num_hci_command_packets=1,
                command_opcode=command.op_code,
            )
        )
        self.send_hci_packet(
            hci.HCI_Mode_Change_Event(
                status=HCI_SUCCESS,
                connection_handle=command.connection_handle,
                current_mode=hci.HCI_Mode_Change_Event.Mode.ACTIVE,
                interval=2,
            )
        )
        return None

    def on_hci_switch_role_command(
        self, command: hci.HCI_Switch_Role_Command
    ) -> Optional[bytes]:
        '''
        See Bluetooth spec Vol 4, Part E - 7.2.8 Switch Role command
        '''

        if self.link is None:
            return None
        self.send_hci_packet(
            HCI_Command_Status_Event(
                status=HCI_SUCCESS,
                num_hci_command_packets=1,
                command_opcode=command.op_code,
            )
        )
        self.link.classic_switch_role(self, command.bd_addr, command.role)
        return None

    def on_hci_set_event_mask_command(
        self, command: hci.HCI_Set_Event_Mask_Command
    ) -> Optional[bytes]:
        '''
        See Bluetooth spec Vol 4, Part E - 7.3.1 Set Event Mask Command
        '''
        self.event_mask = command.event_mask
        return bytes([HCI_SUCCESS])

    def on_hci_reset_command(self, _command: hci.HCI_Reset_Command) -> Optional[bytes]:
        '''
        See Bluetooth spec Vol 4, Part E - 7.3.2 Reset Command
        '''
        # TODO: cleanup what needs to be reset
        return bytes([HCI_SUCCESS])

    def on_hci_write_local_name_command(
        self, command: hci.HCI_Write_Local_Name_Command
    ) -> Optional[bytes]:
        '''
        See Bluetooth spec Vol 4, Part E - 7.3.11 Write Local Name Command
        '''
        local_name = command.local_name
        if len(local_name):
            try:
                first_null = local_name.find(0)
                if first_null >= 0:
                    local_name = local_name[:first_null]
                self.local_name = str(local_name, 'utf-8')
            except UnicodeDecodeError:
                pass
        return bytes([HCI_SUCCESS])

    def on_hci_read_local_name_command(
        self, _command: hci.HCI_Read_Local_Name_Command
    ) -> Optional[bytes]:
        '''
        See Bluetooth spec Vol 4, Part E - 7.3.12 Read Local Name Command
        '''
        local_name = bytes(self.local_name, 'utf-8')[:248]
        if len(local_name) < 248:
            local_name = local_name + bytes(248 - len(local_name))

        return bytes([HCI_SUCCESS]) + local_name

    def on_hci_read_class_of_device_command(
        self, _command: hci.HCI_Read_Class_Of_Device_Command
    ) -> Optional[bytes]:
        '''
        See Bluetooth spec Vol 4, Part E - 7.3.25 Read Class of Device Command
        '''
        return bytes([HCI_SUCCESS, 0, 0, 0])

    def on_hci_write_class_of_device_command(
        self, _command: hci.HCI_Write_Class_Of_Device_Command
    ) -> Optional[bytes]:
        '''
        See Bluetooth spec Vol 4, Part E - 7.3.26 Write Class of Device Command
        '''
        return bytes([HCI_SUCCESS])

    def on_hci_read_synchronous_flow_control_enable_command(
        self, _command: hci.HCI_Read_Synchronous_Flow_Control_Enable_Command
    ) -> Optional[bytes]:
        '''
        See Bluetooth spec Vol 4, Part E - 7.3.36 Read Synchronous Flow Control Enable
        Command
        '''
        if self.sync_flow_control:
            ret = 1
        else:
            ret = 0
        return bytes([HCI_SUCCESS, ret])

    def on_hci_write_synchronous_flow_control_enable_command(
        self, command: hci.HCI_Write_Synchronous_Flow_Control_Enable_Command
    ) -> Optional[bytes]:
        '''
        See Bluetooth spec Vol 4, Part E - 7.3.37 Write Synchronous Flow Control Enable
        Command
        '''
        ret = HCI_SUCCESS
        if command.synchronous_flow_control_enable == 1:
            self.sync_flow_control = True
        elif command.synchronous_flow_control_enable == 0:
            self.sync_flow_control = False
        else:
            ret = HCI_INVALID_HCI_COMMAND_PARAMETERS_ERROR
        return bytes([ret])

    def on_hci_set_controller_to_host_flow_control_command(
        self, _command: hci.HCI_Set_Controller_To_Host_Flow_Control_Command
    ) -> Optional[bytes]:
        '''
        See Bluetooth spec Vol 4, Part E - 7.3.38 Set Controller To Host Flow Control
        Command
        '''
        # For now we just accept the command but ignore the values.
        # TODO: respect the passed in values.
        return bytes([HCI_SUCCESS])

    def on_hci_host_buffer_size_command(
        self, _command: hci.HCI_Host_Buffer_Size_Command
    ) -> Optional[bytes]:
        '''
        See Bluetooth spec Vol 4, Part E - 7.3.39 Host Buffer Size Command
        '''
        # For now we just accept the command but ignore the values.
        # TODO: respect the passed in values.
        return bytes([HCI_SUCCESS])

    def on_hci_write_extended_inquiry_response_command(
        self, _command: hci.HCI_Write_Extended_Inquiry_Response_Command
    ) -> Optional[bytes]:
        '''
        See Bluetooth spec Vol 4, Part E - 7.3.56 Write Extended Inquiry Response
        Command
        '''
        return bytes([HCI_SUCCESS])

    def on_hci_write_simple_pairing_mode_command(
        self, _command: hci.HCI_Write_Simple_Pairing_Mode_Command
    ) -> Optional[bytes]:
        '''
        See Bluetooth spec Vol 4, Part E - 7.3.59 Write Simple Pairing Mode Command
        '''
        return bytes([HCI_SUCCESS])

    def on_hci_set_event_mask_page_2_command(
        self, command: hci.HCI_Set_Event_Mask_Page_2_Command
    ) -> Optional[bytes]:
        '''
        See Bluetooth spec Vol 4, Part E - 7.3.69 Set Event Mask Page 2 Command
        '''
        self.event_mask_page_2 = command.event_mask_page_2
        return bytes([HCI_SUCCESS])

    def on_hci_read_le_host_support_command(
        self, _command: hci.HCI_Read_LE_Host_Support_Command
    ) -> Optional[bytes]:
        '''
        See Bluetooth spec Vol 4, Part E - 7.3.78 Write LE Host Support Command
        '''
        return bytes([HCI_SUCCESS, 1, 0])

    def on_hci_write_le_host_support_command(
        self, _command: hci.HCI_Write_LE_Host_Support_Command
    ) -> Optional[bytes]:
        '''
        See Bluetooth spec Vol 4, Part E - 7.3.79 Write LE Host Support Command
        '''
        # TODO / Just ignore for now
        return bytes([HCI_SUCCESS])

    def on_hci_write_authenticated_payload_timeout_command(
        self, command: hci.HCI_Write_Authenticated_Payload_Timeout_Command
    ) -> Optional[bytes]:
        '''
        See Bluetooth spec Vol 4, Part E - 7.3.94 Write Authenticated Payload Timeout
        Command
        '''
        # TODO
        return struct.pack('<BH', HCI_SUCCESS, command.connection_handle)

    def on_hci_read_local_version_information_command(
        self, _command: hci.HCI_Read_Local_Version_Information_Command
    ) -> Optional[bytes]:
        '''
        See Bluetooth spec Vol 4, Part E - 7.4.1 Read Local Version Information Command
        '''
        return struct.pack(
            '<BBHBHH',
            HCI_SUCCESS,
            self.hci_version,
            self.hci_revision,
            self.lmp_version,
            self.manufacturer_name,
            self.lmp_subversion,
        )

    def on_hci_read_local_supported_commands_command(
        self, _command: hci.HCI_Read_Local_Supported_Commands_Command
    ) -> Optional[bytes]:
        '''
        See Bluetooth spec Vol 4, Part E - 7.4.2 Read Local Supported Commands Command
        '''
        return bytes([HCI_SUCCESS]) + self.supported_commands

    def on_hci_read_local_supported_features_command(
        self, _command: hci.HCI_Read_Local_Supported_Features_Command
    ) -> Optional[bytes]:
        '''
        See Bluetooth spec Vol 4, Part E - 7.4.3 Read Local Supported Features Command
        '''
        return bytes([HCI_SUCCESS]) + self.lmp_features[:8]

    def on_hci_read_local_extended_features_command(
        self, command: hci.HCI_Read_Local_Extended_Features_Command
    ) -> Optional[bytes]:
        '''
        See Bluetooth spec Vol 4, Part E - 7.4.4 Read Local Extended Features Command
        '''
        if command.page_number * 8 > len(self.lmp_features):
            return bytes([HCI_INVALID_HCI_COMMAND_PARAMETERS_ERROR])
        return (
            bytes(
                [
                    # Status
                    HCI_SUCCESS,
                    # Page number
                    command.page_number,
                    # Max page number
                    len(self.lmp_features) // 8 - 1,
                ]
            )
            # Features of the current page
            + self.lmp_features[command.page_number * 8 : (command.page_number + 1) * 8]
        )

    def on_hci_read_buffer_size_command(
        self, _command: hci.HCI_Read_Buffer_Size_Command
    ) -> Optional[bytes]:
        '''
        See Bluetooth spec Vol 4, Part E - 7.4.5 Read Buffer Size Command
        '''
        return struct.pack(
            '<BHBHH',
            HCI_SUCCESS,
            self.acl_data_packet_length,
            0,
            self.total_num_acl_data_packets,
            0,
        )

    def on_hci_read_bd_addr_command(
        self, _command: hci.HCI_Read_BD_ADDR_Command
    ) -> Optional[bytes]:
        '''
        See Bluetooth spec Vol 4, Part E - 7.4.6 Read BD_ADDR Command
        '''
        bd_addr = (
            bytes(self._public_address)
            if self._public_address is not None
            else bytes(6)
        )
        return bytes([HCI_SUCCESS]) + bd_addr

    def on_hci_le_set_default_subrate_command(
        self, command: hci.HCI_LE_Set_Default_Subrate_Command
    ) -> Optional[bytes]:
        '''
        See Bluetooth spec Vol 6, Part E - 7.8.123 LE Set Event Mask Command
        '''

        if (
            command.subrate_max * (command.max_latency) > 500
            or command.subrate_max < command.subrate_min
            or command.continuation_number >= command.subrate_max
        ):
            return bytes([HCI_INVALID_HCI_COMMAND_PARAMETERS_ERROR])

        return bytes([HCI_SUCCESS])

    def on_hci_le_subrate_request_command(
        self, command: hci.HCI_LE_Subrate_Request_Command
    ) -> Optional[bytes]:
        '''
        See Bluetooth spec Vol 6, Part E - 7.8.124 LE Subrate Request command
        '''
        if (
            command.subrate_max * (command.max_latency) > 500
            or command.continuation_number < command.continuation_number
            or command.subrate_max < command.subrate_min
            or command.continuation_number >= command.subrate_max
        ):
            return bytes([HCI_INVALID_HCI_COMMAND_PARAMETERS_ERROR])

        self.send_hci_packet(
            hci.HCI_Command_Status_Event(
                status=hci.HCI_SUCCESS,
                num_hci_command_packets=1,
                command_opcode=command.op_code,
            )
        )

        self.send_hci_packet(
            hci.HCI_LE_Subrate_Change_Event(
                status=hci.HCI_SUCCESS,
                connection_handle=command.connection_handle,
                subrate_factor=2,
                peripheral_latency=2,
                continuation_number=command.continuation_number,
                supervision_timeout=command.supervision_timeout,
            )
        )
        return None

    def on_hci_le_set_event_mask_command(
        self, command: hci.HCI_LE_Set_Event_Mask_Command
    ) -> Optional[bytes]:
        '''
        See Bluetooth spec Vol 4, Part E - 7.8.1 LE Set Event Mask Command
        '''
        self.le_event_mask = command.le_event_mask
        return bytes([HCI_SUCCESS])

    def on_hci_le_read_buffer_size_command(
        self, _command: hci.HCI_LE_Read_Buffer_Size_Command
    ) -> Optional[bytes]:
        '''
        See Bluetooth spec Vol 4, Part E - 7.8.2 LE Read Buffer Size Command
        '''
        return struct.pack(
            '<BHB',
            HCI_SUCCESS,
            self.le_acl_data_packet_length,
            self.total_num_le_acl_data_packets,
        )

    def on_hci_le_read_buffer_size_v2_command(
        self, _command: hci.HCI_LE_Read_Buffer_Size_V2_Command
    ) -> Optional[bytes]:
        '''
        See Bluetooth spec Vol 4, Part E - 7.8.2 LE Read Buffer Size Command
        '''
        return struct.pack(
            '<BHBHB',
            HCI_SUCCESS,
            self.le_acl_data_packet_length,
            self.total_num_le_acl_data_packets,
            self.iso_data_packet_length,
            self.total_num_iso_data_packets,
        )

    def on_hci_le_read_local_supported_features_command(
        self, _command: hci.HCI_LE_Read_Local_Supported_Features_Command
    ) -> Optional[bytes]:
        '''
        See Bluetooth spec Vol 4, Part E - 7.8.3 LE Read Local Supported Features
        Command
        '''
        return bytes([HCI_SUCCESS]) + self.le_features

    def on_hci_le_set_random_address_command(
        self, command: hci.HCI_LE_Set_Random_Address_Command
    ) -> Optional[bytes]:
        '''
        See Bluetooth spec Vol 4, Part E - 7.8.4 LE Set Random Address Command
        '''
        self.random_address = command.random_address
        return bytes([HCI_SUCCESS])

    def on_hci_le_set_advertising_parameters_command(
        self, command: hci.HCI_LE_Set_Advertising_Parameters_Command
    ) -> Optional[bytes]:
        '''
        See Bluetooth spec Vol 4, Part E - 7.8.5 LE Set Advertising Parameters Command
        '''
        self.advertising_parameters = command
        return bytes([HCI_SUCCESS])

    def on_hci_le_read_advertising_physical_channel_tx_power_command(
        self, _command: hci.HCI_LE_Read_Advertising_Physical_Channel_Tx_Power_Command
    ) -> Optional[bytes]:
        '''
        See Bluetooth spec Vol 4, Part E - 7.8.6 LE Read Advertising Physical Channel
        Tx Power Command
        '''
        return bytes([HCI_SUCCESS, self.advertising_channel_tx_power])

    def on_hci_le_set_advertising_data_command(
        self, command: hci.HCI_LE_Set_Advertising_Data_Command
    ) -> Optional[bytes]:
        '''
        See Bluetooth spec Vol 4, Part E - 7.8.7 LE Set Advertising Data Command
        '''
        self.advertising_data = command.advertising_data
        return bytes([HCI_SUCCESS])

    def on_hci_le_set_scan_response_data_command(
        self, command: hci.HCI_LE_Set_Scan_Response_Data_Command
    ) -> Optional[bytes]:
        '''
        See Bluetooth spec Vol 4, Part E - 7.8.8 LE Set Scan Response Data Command
        '''
        self.le_scan_response_data = command.scan_response_data
        return bytes([HCI_SUCCESS])

    def on_hci_le_set_advertising_enable_command(
        self, command: hci.HCI_LE_Set_Advertising_Enable_Command
    ) -> Optional[bytes]:
        '''
        See Bluetooth spec Vol 4, Part E - 7.8.9 LE Set Advertising Enable Command
        '''
        if command.advertising_enable:
            self.start_advertising()
        else:
            self.stop_advertising()

        return bytes([HCI_SUCCESS])

    def on_hci_le_set_scan_parameters_command(
        self, command: hci.HCI_LE_Set_Scan_Parameters_Command
    ) -> Optional[bytes]:
        '''
        See Bluetooth spec Vol 4, Part E - 7.8.10 LE Set Scan Parameters Command
        '''
        if self.le_scan_enable:
            return bytes([HCI_COMMAND_DISALLOWED_ERROR])

        self.le_scan_type = command.le_scan_type
        self.le_scan_interval = command.le_scan_interval
        self.le_scan_window = command.le_scan_window
        self.le_scan_own_address_type = hci.AddressType(command.own_address_type)
        self.le_scanning_filter_policy = command.scanning_filter_policy
        return bytes([HCI_SUCCESS])

    def on_hci_le_set_scan_enable_command(
        self, command: hci.HCI_LE_Set_Scan_Enable_Command
    ) -> Optional[bytes]:
        '''
        See Bluetooth spec Vol 4, Part E - 7.8.11 LE Set Scan Enable Command
        '''
        self.le_scan_enable = bool(command.le_scan_enable)
        self.filter_duplicates = bool(command.filter_duplicates)
        return bytes([HCI_SUCCESS])

    def on_hci_le_create_connection_command(
        self, command: hci.HCI_LE_Create_Connection_Command
    ) -> Optional[bytes]:
        '''
        See Bluetooth spec Vol 4, Part E - 7.8.12 LE Create Connection Command
        '''

        if not self.link:
            return None

        logger.debug(f'Connection request to {command.peer_address}')

        # Check that we don't already have a pending connection
        if self.link.get_pending_connection():
            self.send_hci_packet(
                HCI_Command_Status_Event(
                    status=HCI_COMMAND_DISALLOWED_ERROR,
                    num_hci_command_packets=1,
                    command_opcode=command.op_code,
                )
            )
            return None

        # Initiate the connection
        self.link.connect(self.random_address, command)

        # Say that the connection is pending
        self.send_hci_packet(
            HCI_Command_Status_Event(
                status=HCI_COMMAND_STATUS_PENDING,
                num_hci_command_packets=1,
                command_opcode=command.op_code,
            )
        )
        return None

    def on_hci_le_create_connection_cancel_command(
        self, _command: hci.HCI_LE_Create_Connection_Cancel_Command
    ) -> Optional[bytes]:
        '''
        See Bluetooth spec Vol 4, Part E - 7.8.13 LE Create Connection Cancel Command
        '''
        return bytes([HCI_SUCCESS])

    def on_hci_le_read_filter_accept_list_size_command(
        self, _command: hci.HCI_LE_Read_Filter_Accept_List_Size_Command
    ) -> Optional[bytes]:
        '''
        See Bluetooth spec Vol 4, Part E - 7.8.14 LE Read Filter Accept List Size
        Command
        '''
        return bytes([HCI_SUCCESS, self.filter_accept_list_size])

    def on_hci_le_clear_filter_accept_list_command(
        self, _command: hci.HCI_LE_Clear_Filter_Accept_List_Command
    ) -> Optional[bytes]:
        '''
        See Bluetooth spec Vol 4, Part E - 7.8.15 LE Clear Filter Accept List Command
        '''
        return bytes([HCI_SUCCESS])

    def on_hci_le_add_device_to_filter_accept_list_command(
        self, _command: hci.HCI_LE_Add_Device_To_Filter_Accept_List_Command
    ) -> Optional[bytes]:
        '''
        See Bluetooth spec Vol 4, Part E - 7.8.16 LE Add Device To Filter Accept List
        Command
        '''
        return bytes([HCI_SUCCESS])

    def on_hci_le_remove_device_from_filter_accept_list_command(
        self, _command: hci.HCI_LE_Remove_Device_From_Filter_Accept_List_Command
    ) -> Optional[bytes]:
        '''
        See Bluetooth spec Vol 4, Part E - 7.8.17 LE Remove Device From Filter Accept
        List Command
        '''
        return bytes([HCI_SUCCESS])

    def on_hci_le_read_remote_features_command(
        self, command: hci.HCI_LE_Read_Remote_Features_Command
    ) -> Optional[bytes]:
        '''
        See Bluetooth spec Vol 4, Part E - 7.8.21 LE Read Remote Features Command
        '''

        handle = command.connection_handle

        if not self.find_connection_by_handle(handle):
            self.send_hci_packet(
                HCI_Command_Status_Event(
                    status=HCI_INVALID_HCI_COMMAND_PARAMETERS_ERROR,
                    num_hci_command_packets=1,
                    command_opcode=command.op_code,
                )
            )
            return None

        # First, say that the command is pending
        self.send_hci_packet(
            HCI_Command_Status_Event(
                status=HCI_COMMAND_STATUS_PENDING,
                num_hci_command_packets=1,
                command_opcode=command.op_code,
            )
        )

        # Then send the remote features
        self.send_hci_packet(
            HCI_LE_Read_Remote_Features_Complete_Event(
                status=HCI_SUCCESS,
                connection_handle=handle,
                le_features=bytes.fromhex('dd40000000000000'),
            )
        )
        return None

    def on_hci_le_rand_command(
        self, _command: hci.HCI_LE_Rand_Command
    ) -> Optional[bytes]:
        '''
        See Bluetooth spec Vol 4, Part E - 7.8.23 LE Rand Command
        '''
        return bytes([HCI_SUCCESS]) + struct.pack('Q', random.randint(0, 1 << 64))

    def on_hci_le_enable_encryption_command(
        self, command: hci.HCI_LE_Enable_Encryption_Command
    ) -> Optional[bytes]:
        '''
        See Bluetooth spec Vol 4, Part E - 7.8.24 LE Enable Encryption Command
        '''
        if not self.link:
            return None

        # Check the parameters
        if not (
            connection := self.find_central_connection_by_handle(
                command.connection_handle
            )
        ):
            logger.warning('connection not found')
            return bytes([HCI_INVALID_HCI_COMMAND_PARAMETERS_ERROR])

        # Notify that the connection is now encrypted
        self.link.on_connection_encrypted(
            self.random_address,
            connection.peer_address,
            command.random_number,
            command.encrypted_diversifier,
            command.long_term_key,
        )

        self.send_hci_packet(
            HCI_Command_Status_Event(
                status=HCI_COMMAND_STATUS_PENDING,
                num_hci_command_packets=1,
                command_opcode=command.op_code,
            )
        )

        return None

    def on_hci_le_read_supported_states_command(
        self, _command: hci.HCI_LE_Read_Supported_States_Command
    ) -> Optional[bytes]:
        '''
        See Bluetooth spec Vol 4, Part E - 7.8.27 LE Read Supported States Command
        '''
        return bytes([HCI_SUCCESS]) + self.le_states

    def on_hci_le_read_suggested_default_data_length_command(
        self, _command: hci.HCI_LE_Read_Suggested_Default_Data_Length_Command
    ) -> Optional[bytes]:
        '''
        See Bluetooth spec Vol 4, Part E - 7.8.34 LE Read Suggested Default Data Length
        Command
        '''
        return struct.pack(
            '<BHH',
            HCI_SUCCESS,
            self.suggested_max_tx_octets,
            self.suggested_max_tx_time,
        )

    def on_hci_le_write_suggested_default_data_length_command(
        self, command: hci.HCI_LE_Write_Suggested_Default_Data_Length_Command
    ) -> Optional[bytes]:
        '''
        See Bluetooth spec Vol 4, Part E - 7.8.35 LE Write Suggested Default Data Length
        Command
        '''
        self.suggested_max_tx_octets, self.suggested_max_tx_time = struct.unpack(
            '<HH', command.parameters[:4]
        )
        return bytes([HCI_SUCCESS])

    def on_hci_le_read_local_p_256_public_key_command(
        self, _command: hci.HCI_LE_Read_Local_P_256_Public_Key_Command
    ) -> Optional[bytes]:
        '''
        See Bluetooth spec Vol 4, Part E - 7.8.36 LE Read P-256 Public Key Command
        '''
        # TODO create key and send HCI_LE_Read_Local_P-256_Public_Key_Complete event
        return bytes([HCI_SUCCESS])

    def on_hci_le_add_device_to_resolving_list_command(
        self, _command: hci.HCI_LE_Add_Device_To_Resolving_List_Command
    ) -> Optional[bytes]:
        '''
        See Bluetooth spec Vol 4, Part E - 7.8.38 LE Add Device To Resolving List
        Command
        '''
        return bytes([HCI_SUCCESS])

    def on_hci_le_clear_resolving_list_command(
        self, _command: hci.HCI_LE_Clear_Resolving_List_Command
    ) -> Optional[bytes]:
        '''
        See Bluetooth spec Vol 4, Part E - 7.8.40 LE Clear Resolving List Command
        '''
        return bytes([HCI_SUCCESS])

    def on_hci_le_read_resolving_list_size_command(
        self, _command: hci.HCI_LE_Read_Resolving_List_Size_Command
    ) -> Optional[bytes]:
        '''
        See Bluetooth spec Vol 4, Part E - 7.8.41 LE Read Resolving List Size Command
        '''
        return bytes([HCI_SUCCESS, self.resolving_list_size])

    def on_hci_le_set_address_resolution_enable_command(
        self, command: hci.HCI_LE_Set_Address_Resolution_Enable_Command
    ) -> Optional[bytes]:
        '''
        See Bluetooth spec Vol 4, Part E - 7.8.44 LE Set Address Resolution Enable
        Command
        '''
        ret = HCI_SUCCESS
        if command.address_resolution_enable == 1:
            self.le_address_resolution = True
        elif command.address_resolution_enable == 0:
            self.le_address_resolution = False
        else:
            ret = HCI_INVALID_HCI_COMMAND_PARAMETERS_ERROR
        return bytes([ret])

    def on_hci_le_set_resolvable_private_address_timeout_command(
        self, command: hci.HCI_LE_Set_Resolvable_Private_Address_Timeout_Command
    ) -> Optional[bytes]:
        '''
        See Bluetooth spec Vol 4, Part E - 7.8.45 LE Set Resolvable Private Address
        Timeout Command
        '''
        self.le_rpa_timeout = command.rpa_timeout
        return bytes([HCI_SUCCESS])

    def on_hci_le_read_maximum_data_length_command(
        self, _command: hci.HCI_LE_Read_Maximum_Data_Length_Command
    ) -> Optional[bytes]:
        '''
        See Bluetooth spec Vol 4, Part E - 7.8.46 LE Read Maximum Data Length Command
        '''
        return struct.pack(
            '<BHHHH',
            HCI_SUCCESS,
            self.supported_max_tx_octets,
            self.supported_max_tx_time,
            self.supported_max_rx_octets,
            self.supported_max_rx_time,
        )

    def on_hci_le_read_phy_command(
        self, command: hci.HCI_LE_Read_PHY_Command
    ) -> Optional[bytes]:
        '''
        See Bluetooth spec Vol 4, Part E - 7.8.47 LE Read PHY Command
        '''
        return struct.pack(
            '<BHBB',
            HCI_SUCCESS,
            command.connection_handle,
            HCI_LE_1M_PHY,
            HCI_LE_1M_PHY,
        )

    def on_hci_le_set_default_phy_command(
        self, command: hci.HCI_LE_Set_Default_PHY_Command
    ) -> Optional[bytes]:
        '''
        See Bluetooth spec Vol 4, Part E - 7.8.48 LE Set Default PHY Command
        '''
        self.default_phy['all_phys'] = command.all_phys
        self.default_phy['tx_phys'] = command.tx_phys
        self.default_phy['rx_phys'] = command.rx_phys
        return bytes([HCI_SUCCESS])

    def on_hci_le_set_advertising_set_random_address_command(
        self, _command: hci.HCI_LE_Set_Advertising_Set_Random_Address_Command
    ) -> Optional[bytes]:
        '''
        See Bluetooth spec Vol 4, Part E - 7.8.52 LE Set Advertising Set Random Address
        Command
        '''
        return bytes([HCI_SUCCESS])

    def on_hci_le_set_extended_advertising_parameters_command(
        self, _command: hci.HCI_LE_Set_Extended_Advertising_Parameters_Command
    ) -> Optional[bytes]:
        '''
        See Bluetooth spec Vol 4, Part E - 7.8.53 LE Set Extended Advertising Parameters
        Command
        '''
        return bytes([HCI_SUCCESS, 0])

    def on_hci_le_set_extended_advertising_data_command(
        self, _command: hci.HCI_LE_Set_Extended_Advertising_Data_Command
    ) -> Optional[bytes]:
        '''
        See Bluetooth spec Vol 4, Part E - 7.8.54 LE Set Extended Advertising Data
        Command
        '''
        return bytes([HCI_SUCCESS])

    def on_hci_le_set_extended_scan_response_data_command(
        self, _command: hci.HCI_LE_Set_Extended_Scan_Response_Data_Command
    ) -> Optional[bytes]:
        '''
        See Bluetooth spec Vol 4, Part E - 7.8.55 LE Set Extended Scan Response Data
        Command
        '''
        return bytes([HCI_SUCCESS])

    def on_hci_le_set_extended_advertising_enable_command(
        self, _command: hci.HCI_LE_Set_Extended_Advertising_Enable_Command
    ) -> Optional[bytes]:
        '''
        See Bluetooth spec Vol 4, Part E - 7.8.56 LE Set Extended Advertising Enable
        Command
        '''
        return bytes([HCI_SUCCESS])

    def on_hci_le_read_maximum_advertising_data_length_command(
        self, _command: hci.HCI_LE_Read_Maximum_Advertising_Data_Length_Command
    ) -> Optional[bytes]:
        '''
        See Bluetooth spec Vol 4, Part E - 7.8.57 LE Read Maximum Advertising Data
        Length Command
        '''
        return struct.pack('<BH', HCI_SUCCESS, 0x0672)

    def on_hci_le_read_number_of_supported_advertising_sets_command(
        self, _command: hci.HCI_LE_Read_Number_Of_Supported_Advertising_Sets_Command
    ) -> Optional[bytes]:
        '''
        See Bluetooth spec Vol 4, Part E - 7.8.58 LE Read Number of Supported
        Advertising Set Command
        '''
        return struct.pack('<BB', HCI_SUCCESS, 0xF0)

    def on_hci_le_set_periodic_advertising_parameters_command(
        self, _command: hci.HCI_LE_Set_Periodic_Advertising_Parameters_Command
    ) -> Optional[bytes]:
        '''
        See Bluetooth spec Vol 4, Part E - 7.8.61 LE Set Periodic Advertising Parameters
        Command
        '''
        return bytes([HCI_SUCCESS])

    def on_hci_le_set_periodic_advertising_data_command(
        self, _command: hci.HCI_LE_Set_Periodic_Advertising_Data_Command
    ) -> Optional[bytes]:
        '''
        See Bluetooth spec Vol 4, Part E - 7.8.62 LE Set Periodic Advertising Data
        Command
        '''
        return bytes([HCI_SUCCESS])

    def on_hci_le_set_periodic_advertising_enable_command(
        self, _command: hci.HCI_LE_Set_Periodic_Advertising_Enable_Command
    ) -> Optional[bytes]:
        '''
        See Bluetooth spec Vol 4, Part E - 7.8.63 LE Set Periodic Advertising Enable
        Command
        '''
        return bytes([HCI_SUCCESS])

    def on_hci_le_read_transmit_power_command(
        self, _command: hci.HCI_LE_Read_Transmit_Power_Command
    ) -> Optional[bytes]:
        '''
        See Bluetooth spec Vol 4, Part E - 7.8.74 LE Read Transmit Power Command
        '''
        return struct.pack('<BBB', HCI_SUCCESS, 0, 0)

    def on_hci_le_set_cig_parameters_command(
        self, command: hci.HCI_LE_Set_CIG_Parameters_Command
    ) -> Optional[bytes]:
        '''
        See Bluetooth spec Vol 4, Part E - 7.8.97 LE Set CIG Parameter Command
        '''

        # Remove old CIG implicitly.
<<<<<<< HEAD
        for handle, cis_link in list(self.central_cis_links.items()):
=======
        cis_links = list(self.central_cis_links.items())
        for handle, cis_link in cis_links:
>>>>>>> 19b7660f
            if cis_link.cig_id == command.cig_id:
                self.central_cis_links.pop(handle)

        handles = []
        for cis_id in command.cis_id:
            handle = self.allocate_connection_handle()
            handles.append(handle)
            self.central_cis_links[handle] = CisLink(
                cis_id=cis_id,
                cig_id=command.cig_id,
                handle=handle,
            )
        return struct.pack(
            '<BBB', HCI_SUCCESS, command.cig_id, len(handles)
        ) + b''.join([struct.pack('<H', handle) for handle in handles])

    def on_hci_le_create_cis_command(
        self, command: hci.HCI_LE_Create_CIS_Command
    ) -> Optional[bytes]:
        '''
        See Bluetooth spec Vol 4, Part E - 7.8.99 LE Create CIS Command
        '''
        if not self.link:
            return None

        for cis_handle, acl_handle in zip(
            command.cis_connection_handle, command.acl_connection_handle
        ):
            if not (connection := self.find_connection_by_handle(acl_handle)):
                logger.error(f'Cannot find connection with handle={acl_handle}')
                return bytes([HCI_INVALID_HCI_COMMAND_PARAMETERS_ERROR])

            if not (cis_link := self.central_cis_links.get(cis_handle)):
                logger.error(f'Cannot find CIS with handle={cis_handle}')
                return bytes([HCI_INVALID_HCI_COMMAND_PARAMETERS_ERROR])

            cis_link.acl_connection = connection

            self.link.create_cis(
                self,
                peripheral_address=connection.peer_address,
                cig_id=cis_link.cig_id,
                cis_id=cis_link.cis_id,
            )

        self.send_hci_packet(
            HCI_Command_Status_Event(
                status=HCI_COMMAND_STATUS_PENDING,
                num_hci_command_packets=1,
                command_opcode=command.op_code,
            )
        )
        return None

    def on_hci_le_remove_cig_command(
        self, command: hci.HCI_LE_Remove_CIG_Command
    ) -> Optional[bytes]:
        '''
        See Bluetooth spec Vol 4, Part E - 7.8.100 LE Remove CIG Command
        '''

        status = HCI_UNKNOWN_CONNECTION_IDENTIFIER_ERROR

<<<<<<< HEAD
        for cis_handle, cis_link in list(self.central_cis_links.items()):
=======
        cis_links = list(self.central_cis_links.items())
        for cis_handle, cis_link in cis_links:
>>>>>>> 19b7660f
            if cis_link.cig_id == command.cig_id:
                self.central_cis_links.pop(cis_handle)
                status = HCI_SUCCESS

        return struct.pack('<BH', status, command.cig_id)

    def on_hci_le_accept_cis_request_command(
        self, command: hci.HCI_LE_Accept_CIS_Request_Command
    ) -> Optional[bytes]:
        '''
        See Bluetooth spec Vol 4, Part E - 7.8.101 LE Accept CIS Request Command
        '''
        if not self.link:
            return None

        if not (
            pending_cis_link := self.peripheral_cis_links.get(command.connection_handle)
        ):
            logger.error(f'Cannot find CIS with handle={command.connection_handle}')
            return bytes([HCI_INVALID_HCI_COMMAND_PARAMETERS_ERROR])

        assert pending_cis_link.acl_connection
        self.link.accept_cis(
            peripheral_controller=self,
            central_address=pending_cis_link.acl_connection.peer_address,
            cig_id=pending_cis_link.cig_id,
            cis_id=pending_cis_link.cis_id,
        )

        self.send_hci_packet(
            HCI_Command_Status_Event(
                status=HCI_COMMAND_STATUS_PENDING,
                num_hci_command_packets=1,
                command_opcode=command.op_code,
            )
        )
        return None

    def on_hci_le_setup_iso_data_path_command(
        self, command: hci.HCI_LE_Setup_ISO_Data_Path_Command
    ) -> Optional[bytes]:
        '''
        See Bluetooth spec Vol 4, Part E - 7.8.109 LE Setup ISO Data Path Command
        '''
        if not (iso_link := self.find_iso_link_by_handle(command.connection_handle)):
            return struct.pack(
                '<BH',
                HCI_UNKNOWN_CONNECTION_IDENTIFIER_ERROR,
                command.connection_handle,
            )
        if command.data_path_direction in iso_link.data_paths:
            return struct.pack(
                '<BH',
                HCI_COMMAND_DISALLOWED_ERROR,
                command.connection_handle,
            )
        iso_link.data_paths.add(command.data_path_direction)
        return struct.pack('<BH', HCI_SUCCESS, command.connection_handle)

    def on_hci_le_remove_iso_data_path_command(
        self, command: hci.HCI_LE_Remove_ISO_Data_Path_Command
    ) -> Optional[bytes]:
        '''
        See Bluetooth spec Vol 4, Part E - 7.8.110 LE Remove ISO Data Path Command
        '''
        if not (iso_link := self.find_iso_link_by_handle(command.connection_handle)):
            return struct.pack(
                '<BH',
                HCI_UNKNOWN_CONNECTION_IDENTIFIER_ERROR,
                command.connection_handle,
            )
        data_paths: set[int] = set(
            direction
            for direction in hci.HCI_LE_Setup_ISO_Data_Path_Command.Direction
            if (1 << direction) & command.data_path_direction
        )
        if not data_paths.issubset(iso_link.data_paths):
            return struct.pack(
                '<BH',
                HCI_COMMAND_DISALLOWED_ERROR,
                command.connection_handle,
            )
        iso_link.data_paths.difference_update(data_paths)
        return struct.pack('<BH', HCI_SUCCESS, command.connection_handle)

    def on_hci_le_set_host_feature_command(
        self, _command: hci.HCI_LE_Set_Host_Feature_Command
    ) -> Optional[bytes]:
        '''
        See Bluetooth spec Vol 4, Part E - 7.8.115 LE Set Host Feature command
        '''
        return bytes([HCI_SUCCESS])<|MERGE_RESOLUTION|>--- conflicted
+++ resolved
@@ -121,6 +121,72 @@
 
 # -----------------------------------------------------------------------------
 class Controller:
+    hci_sink: Optional[TransportSink] = None
+
+    central_connections: dict[
+        Address, Connection
+    ]  # Connections where this controller is the central
+    peripheral_connections: dict[
+        Address, Connection
+    ]  # Connections where this controller is the peripheral
+    classic_connections: dict[Address, Connection]  # Connections in BR/EDR
+    central_cis_links: dict[int, CisLink]  # CIS links by handle
+    peripheral_cis_links: dict[int, CisLink]  # CIS links by handle
+
+    hci_version: int = HCI_VERSION_BLUETOOTH_CORE_5_0
+    hci_revision: int = 0
+    lmp_version: int = HCI_VERSION_BLUETOOTH_CORE_5_0
+    lmp_subversion: int = 0
+    lmp_features: bytes = bytes.fromhex(
+        '0000000060000000'
+    )  # BR/EDR Not Supported, LE Supported (Controller)
+    manufacturer_name: int = 0xFFFF
+    acl_data_packet_length: int = 27
+    total_num_acl_data_packets: int = 64
+    le_acl_data_packet_length: int = 27
+    total_num_le_acl_data_packets: int = 64
+    iso_data_packet_length: int = 960
+    total_num_iso_data_packets: int = 64
+    event_mask: int = 0
+    event_mask_page_2: int = 0
+    supported_commands: bytes = bytes.fromhex(
+        '2000800000c000000000e4000000a822000000000000040000f7ffff7f000000'
+        '30f0f9ff01008004002000000000000000000000000000000000000000000000'
+    )
+    le_event_mask: int = 0
+    advertising_parameters: Optional[hci.HCI_LE_Set_Advertising_Parameters_Command] = (
+        None
+    )
+    le_features: bytes = bytes.fromhex('ff49010000000000')
+    le_states: bytes = bytes.fromhex('ffff3fffff030000')
+    advertising_channel_tx_power: int = 0
+    filter_accept_list_size: int = 8
+    filter_duplicates: bool = False
+    resolving_list_size: int = 8
+    supported_max_tx_octets: int = 27
+    supported_max_tx_time: int = 10000
+    supported_max_rx_octets: int = 27
+    supported_max_rx_time: int = 10000
+    suggested_max_tx_octets: int = 27
+    suggested_max_tx_time: int = 0x0148
+    default_phy: dict[str, int]
+    le_scan_type: int = 0
+    le_scan_interval: int = 0x10
+    le_scan_window: int = 0x10
+    le_scan_enable: int = 0
+    le_scan_own_address_type: int = Address.RANDOM_DEVICE_ADDRESS
+    le_scanning_filter_policy: int = 0
+    le_scan_response_data: Optional[bytes] = None
+    le_address_resolution: bool = False
+    le_rpa_timeout: int = 0
+    sync_flow_control: bool = False
+    local_name: str = 'Bumble'
+    advertising_interval: int = 2000
+    advertising_data: Optional[bytes] = None
+    advertising_timer_handle: Optional[asyncio.Handle] = None
+
+    _random_address: 'Address' = Address('00:00:00:00:00:00')
+
     def __init__(
         self,
         name: str,
@@ -130,77 +196,18 @@
         public_address: Optional[Union[bytes, str, Address]] = None,
     ) -> None:
         self.name = name
-        self.hci_sink: Optional[TransportSink] = None
         self.link = link
-
-        self.central_connections: dict[Address, Connection] = (
-            {}
-        )  # Connections where this controller is the central
-        self.peripheral_connections: dict[Address, Connection] = (
-            {}
-        )  # Connections where this controller is the peripheral
-        self.classic_connections: dict[Address, Connection] = (
-            {}
-        )  # Connections in BR/EDR
-        self.central_cis_links: dict[int, CisLink] = {}  # CIS links by handle
-        self.peripheral_cis_links: dict[int, CisLink] = {}  # CIS links by handle
-
-        self.hci_version = HCI_VERSION_BLUETOOTH_CORE_5_0
-        self.hci_revision = 0
-        self.lmp_version = HCI_VERSION_BLUETOOTH_CORE_5_0
-        self.lmp_subversion = 0
-        self.lmp_features = bytes.fromhex(
-            '0000000060000000'
-        )  # BR/EDR Not Supported, LE Supported (Controller)
-        self.manufacturer_name = 0xFFFF
-        self.acl_data_packet_length = 27
-        self.total_num_acl_data_packets = 64
-        self.le_acl_data_packet_length = 27
-        self.total_num_le_acl_data_packets = 64
-        self.iso_data_packet_length = 960
-        self.total_num_iso_data_packets = 64
-        self.event_mask = b'\x00'
-        self.event_mask_page_2 = b'\x00'
-        self.supported_commands = bytes.fromhex(
-            '2000800000c000000000e4000000a822000000000000040000f7ffff7f000000'
-            '30f0f9ff01008004002000000000000000000000000000000000000000000000'
-        )
-        self.le_event_mask = b'\x00'
-        self.advertising_parameters = None
-        self.le_features = bytes.fromhex('ff49010000000000')
-        self.le_states = bytes.fromhex('ffff3fffff030000')
-        self.advertising_channel_tx_power = 0
-        self.filter_accept_list_size = 8
-        self.filter_duplicates = False
-        self.resolving_list_size = 8
-        self.supported_max_tx_octets = 27
-        self.supported_max_tx_time = 10000  # microseconds
-        self.supported_max_rx_octets = 27
-        self.supported_max_rx_time = 10000  # microseconds
-        self.suggested_max_tx_octets = 27
-        self.suggested_max_tx_time = 0x0148  # microseconds
+        self.central_connections = {}
+        self.peripheral_connections = {}
+        self.classic_connections = {}
+        self.central_cis_links = {}
+        self.peripheral_cis_links = {}
         self.default_phy = {
             'all_phys': 0,
             'tx_phys': 0,
             'rx_phys': 0,
         }
-        self.le_scan_type = 0
-        self.le_scan_interval = 0x10
-        self.le_scan_window = 0x10
-        self.le_scan_enable = 0
-        self.le_scan_own_address_type = Address.RANDOM_DEVICE_ADDRESS
-        self.le_scanning_filter_policy = 0
-        self.le_scan_response_data = None
-        self.le_address_resolution = False
-        self.le_rpa_timeout = 0
-        self.sync_flow_control = False
-        self.local_name = 'Bumble'
-
-        self.advertising_interval = 2000  # Fixed for now
-        self.advertising_data: Optional[bytes] = None
-        self.advertising_timer_handle: Optional[asyncio.Handle] = None
-
-        self._random_address = Address('00:00:00:00:00:00')
+
         if isinstance(public_address, Address):
             self._public_address = public_address
         elif public_address is not None:
@@ -489,8 +496,8 @@
                 logger.debug(
                     f'New CENTRAL connection handle: 0x{connection_handle:04X}'
                 )
-            else:
-                connection = None
+        else:
+            connection = None
 
         # Say that the connection has completed
         self.send_hci_packet(
@@ -1117,7 +1124,9 @@
         '''
         See Bluetooth spec Vol 4, Part E - 7.3.1 Set Event Mask Command
         '''
-        self.event_mask = command.event_mask
+        self.event_mask = int.from_bytes(
+            command.event_mask, byteorder='little', signed=False
+        )
         return bytes([HCI_SUCCESS])
 
     def on_hci_reset_command(self, _command: hci.HCI_Reset_Command) -> Optional[bytes]:
@@ -1245,7 +1254,9 @@
         '''
         See Bluetooth spec Vol 4, Part E - 7.3.69 Set Event Mask Page 2 Command
         '''
-        self.event_mask_page_2 = command.event_mask_page_2
+        self.event_mask_page_2 = int.from_bytes(
+            command.event_mask_page_2, byteorder='little', signed=False
+        )
         return bytes([HCI_SUCCESS])
 
     def on_hci_read_le_host_support_command(
@@ -1414,7 +1425,9 @@
         '''
         See Bluetooth spec Vol 4, Part E - 7.8.1 LE Set Event Mask Command
         '''
-        self.le_event_mask = command.le_event_mask
+        self.le_event_mask = int.from_bytes(
+            command.le_event_mask, byteorder='little', signed=False
+        )
         return bytes([HCI_SUCCESS])
 
     def on_hci_le_read_buffer_size_command(
@@ -1940,12 +1953,8 @@
         '''
 
         # Remove old CIG implicitly.
-<<<<<<< HEAD
-        for handle, cis_link in list(self.central_cis_links.items()):
-=======
         cis_links = list(self.central_cis_links.items())
         for handle, cis_link in cis_links:
->>>>>>> 19b7660f
             if cis_link.cig_id == command.cig_id:
                 self.central_cis_links.pop(handle)
 
@@ -2009,12 +2018,8 @@
 
         status = HCI_UNKNOWN_CONNECTION_IDENTIFIER_ERROR
 
-<<<<<<< HEAD
-        for cis_handle, cis_link in list(self.central_cis_links.items()):
-=======
         cis_links = list(self.central_cis_links.items())
         for cis_handle, cis_link in cis_links:
->>>>>>> 19b7660f
             if cis_link.cig_id == command.cig_id:
                 self.central_cis_links.pop(cis_handle)
                 status = HCI_SUCCESS
