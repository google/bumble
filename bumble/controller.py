--- conflicted
+++ resolved
@@ -28,44 +28,6 @@
 from bumble import hci, lmp
 from bumble.colors import color
 from bumble.core import PhysicalTransport
-<<<<<<< HEAD
-from bumble.hci import (
-    HCI_ACL_DATA_PACKET,
-    HCI_COMMAND_DISALLOWED_ERROR,
-    HCI_COMMAND_PACKET,
-    HCI_COMMAND_STATUS_PENDING,
-    HCI_CONTROLLER_BUSY_ERROR,
-    HCI_EVENT_PACKET,
-    HCI_INVALID_HCI_COMMAND_PARAMETERS_ERROR,
-    HCI_LE_1M_PHY,
-    HCI_REMOTE_USER_TERMINATED_CONNECTION_ERROR,
-    HCI_SUCCESS,
-    HCI_UNKNOWN_CONNECTION_IDENTIFIER_ERROR,
-    HCI_UNKNOWN_HCI_COMMAND_ERROR,
-    HCI_VERSION_BLUETOOTH_CORE_5_0,
-    Address,
-    HCI_AclDataPacket,
-    HCI_AclDataPacketAssembler,
-    HCI_Command_Complete_Event,
-    HCI_Command_Status_Event,
-    HCI_Connection_Complete_Event,
-    HCI_Connection_Request_Event,
-    HCI_Disconnection_Complete_Event,
-    HCI_Link_Key_Request_Event,
-    HCI_Encryption_Change_Event,
-    HCI_LE_Advertising_Report_Event,
-    HCI_LE_CIS_Established_Event,
-    HCI_LE_CIS_Request_Event,
-    HCI_LE_Connection_Complete_Event,
-    HCI_LE_Read_Remote_Features_Complete_Event,
-    HCI_Number_Of_Completed_Packets_Event,
-    HCI_Packet,
-    HCI_Role_Change_Event,
-    HCI_Synchronous_Connection_Complete_Event,
-    Role,
-)
-=======
->>>>>>> 42711d3d
 
 if TYPE_CHECKING:
     from bumble.link import LocalLink
